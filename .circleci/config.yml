--- conflicted
+++ resolved
@@ -3,7 +3,6 @@
 orbs:
   win: circleci/windows@2.2.0
 
-<<<<<<< HEAD
 install_lua: &install_lua
   name: Install Lua
   command: |
@@ -18,7 +17,7 @@
       sudo make macosx install
     fi
     lua -v
-=======
+
 install_ocaml: &install_ocaml
   name: Install Ocaml
   command: |
@@ -31,7 +30,6 @@
       eval `opam env`
     fi
     ocaml -version
->>>>>>> bf66d83d
 
 install_openjdk8: &install_openjdk8
   name: Install OpenJDK8
@@ -218,11 +216,9 @@
       - run:
           <<: *install_openjdk8
       - run:
-<<<<<<< HEAD
           <<: *install_lua
-=======
+      - run:
           <<: *install_ocaml
->>>>>>> bf66d83d
       - run:
           <<: *install_android_sdk
       - run:
@@ -315,13 +311,9 @@
             export PATH="$(pyenv root)/shims:${PATH}"
             export GROOVY_HOME="$HOME/.sdkman/candidates/groovy/current"
             set -eux
-<<<<<<< HEAD
-            ${BUCK_PEX_LOCATION} test --num-threads=$BUCK_NUM_THREADS --all --filter '^(?!(com.facebook.buck.android|com.facebook.buck.jvm.java|com.facebook.buck.features.lua.LuaBinaryIntegrationTest)).*[Ii]ntegration.*'
-=======
             # There is a bug in buck, see issue #2435 for details. skip the tests for now.
-            ${BUCK_PEX_LOCATION} test --num-threads=$BUCK_NUM_THREADS --all --filter '^(?!(com.facebook.buck.android|com.facebook.buck.jvm.java|com.facebook.buck.features.rust.RustBinaryIntegrationTest|com.facebook.buck.features.rust.RustLinkerIntegrationTest)).*[Ii]ntegration.*'
+            ${BUCK_PEX_LOCATION} test --num-threads=$BUCK_NUM_THREADS --all --filter '^(?!(com.facebook.buck.android|com.facebook.buck.jvm.java|com.facebook.buck.features.rust.RustBinaryIntegrationTest|com.facebook.buck.features.rust.RustLinkerIntegrationTest|com.facebook.buck.features.lua.LuaBinaryIntegrationTest)).*[Ii]ntegration.*'
             # Run this after the bug has been fixed:
->>>>>>> bf66d83d
             #${BUCK_PEX_LOCATION} test --num-threads=$BUCK_NUM_THREADS --all --filter '^(?!(com.facebook.buck.android|com.facebook.buck.jvm.java)).*[Ii]ntegration.*'
 
   linux_test_heavy_integration:
@@ -335,11 +327,9 @@
       - run:
           <<: *install_openjdk8
       - run:
-<<<<<<< HEAD
           <<: *install_lua
-=======
+      - run:
           <<: *install_ocaml
->>>>>>> bf66d83d
       - run:
           <<: *install_android_sdk
       - run:
@@ -568,11 +558,9 @@
       - run:
           <<: *install_openjdk8
       - run:
-<<<<<<< HEAD
           <<: *install_lua
-=======
+      - run:
           <<: *install_ocaml
->>>>>>> bf66d83d
       - run:
           <<: *install_android_sdk
       - run:
@@ -638,11 +626,9 @@
       - run:
           <<: *install_openjdk8
       - run:
-<<<<<<< HEAD
           <<: *install_lua
-=======
+      - run:
           <<: *install_ocaml
->>>>>>> bf66d83d
       - run:
           <<: *install_android_sdk
       - run:
@@ -692,11 +678,9 @@
       - run:
           <<: *install_openjdk8
       - run:
-<<<<<<< HEAD
           <<: *install_lua
-=======
+      - run:
           <<: *install_ocaml
->>>>>>> bf66d83d
       - run:
           <<: *install_android_sdk
       - run:
