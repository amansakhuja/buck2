--- conflicted
+++ resolved
@@ -824,10 +824,6 @@
       ImmutableList<String> includeDirs,
       Optional<Boolean> xcodePrivateHeadersSymlinks,
       ImmutableSortedSet<SourcePath> rawHeaders) {
-<<<<<<< HEAD
-
-=======
->>>>>>> 33dd3832
     SourcePathRuleFinder ruleFinder = new SourcePathRuleFinder(resolver);
     SourcePathResolver sourcePathResolver = DefaultSourcePathResolver.from(ruleFinder);
     //    TODO(beefon): should be:
